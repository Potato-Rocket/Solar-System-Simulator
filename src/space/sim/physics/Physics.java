package space.sim.physics;

import space.sim.config.Setup;

import java.awt.*;
import java.util.ArrayList;
import java.util.Arrays;

/**
 * Static class to handle all body interactions.
 */
public class Physics {

  /**
   * Array of different time scales to toggle through.
   */
  private static final int[] SPEEDS = {1, 2, 4, 8, 16, 32, 64,
      100, 250, 500, 1000, 2500, 5000, 10000, 25000, 50000, 100000, 250000, 500000, 1000000};

  private static int scaleLimit = 7/*SPEEDS.length*/;

  /**
   * Current time scale index.
   */
  private static int timeScale = 0;

  /**
   * Simulation duration in milliseconds.
   */
  private static long duration = 0;

  /**
   * The initial max distance of any body from the origin.
   */
  private static double initBounds = 0;

  /**
   * The array of all bodies.
   */
  private static ArrayList<Body> bodyArray = new ArrayList<>();

  //TODO: Calculate sphere of influence for each body. Run only once per frame.
  /**
   * Populates the array of bodies based on the generation data. After generating the bodies,
   * gets the max initial distance of any one body from the origin.
   */
  public static void createBodies() {
    for (String[] line : Setup.getGenerationData()) {
      try {
        bodyArray.add(new Body(new Vector3D(line[0], line[1], line[2]),
            new Vector3D(line[3], line[4], line[5]), Double.parseDouble(line[6]),
            Double.parseDouble(line[7]), line[8], new Color(Integer.parseInt(line[9]),
            Integer.parseInt(line[10]), Integer.parseInt(line[11]))));
      } catch(NumberFormatException e) {
        System.out.println(Arrays.toString(e.getStackTrace()));
      }
    }
    double[] distances = new double[bodyArray.size()];
    for (int i = 0; i < distances.length; i++) {
      distances[i] = bodyArray.get(i).getPosition().distanceTo();
    }
    for (double dist : distances) {
      if (dist > initBounds) {
        initBounds = dist;
      }
    }
  }

  //TODO: Implement automatic time scale limit detection.
  //TODO: Add basic multithreading.
  //FIXME: On collision, update focused body if focused is >= to this body.
  /**
   * Updates every body in the body array. Runs the update function for each body to update the
   * motion, then updates the gravitational forces between each body and every other body.
   * Finally, it checks for collisions between every body. If two bodies have collided it runs
   * the collision function on the larger one and removes the smaller one.
   * <p>
   * The code to update the physics for every body is run once for every millisecond in the
   * simulation that has passed since the previous frame. That is the real time milliseconds
   * passed times the time scale.
   *
   * @param fps current average fps
   */
<<<<<<< HEAD
  public static void updateBodies(int realMillis, double fps) {
    //Sets the number of physics repetitions and the length in milliseconds of each rep.
    int reps = realMillis * SPEEDS[timeScale];
=======
  public static void updateBodies(double fps) {
    double realMillis = 1000 / fps;
    int reps = (int) (realMillis * SPEEDS[timeScale]);
>>>>>>> 1f7ec4a8
    double repMillis = 1;
    if (timeScale > scaleLimit) {
      reps = (int) (realMillis * SPEEDS[scaleLimit]);
      repMillis = (double) SPEEDS[timeScale] / SPEEDS[scaleLimit];
    }
    //Calculates the physics and gravity for each body.
    while (reps > 0) {
      for (Body body : bodyArray) {
        body.gravityForces.clear();
        for (Body other : bodyArray) {
          body.gravityForces.add(findGravityForce(body, other));
        }
      }
      for (Body body : bodyArray) {
        body.update(repMillis);
      }
      for (int i = 0; i < bodyArray.size(); i++) {
        Body body = bodyArray.get(i);
        for (int j = 0; j < bodyArray.size(); j++) {
          Body other = bodyArray.get(j);
          if (body.getId() != other.getId()) {
            double distance = body.getPosition().distanceTo(other.getPosition());
            if (body.getMass() >= other.getMass() && distance < body.getRadius()) {
              body.collision(other.getPosition(), other.getVelocity(), other.getMass());
              bodyArray.remove(other);
              j--;
            }
          }
        }
      }
      duration += repMillis;
      reps--;
    }
  }

  /**
   * Increases or decreases the time scale based on the input. Is bound to a keymap in the
   * <code>Keymaps</code> class.
   *
   * @param increase whether to increase or decrease the time scale
   */
  public static void modifyTimeScale(boolean increase) {
    if (increase && timeScale < SPEEDS.length - 1) {
      timeScale++;
    } else if (!increase && timeScale > 0) {
      timeScale--;
    }
  }

  /**
   * Getter method for the current time scale in milliseconds.
   *
   * @return Returns the time scale.
   */
  public static int getTimeScale() {
    return SPEEDS[timeScale];
  }

  /**
   * Getter method for the <code>ArrayList</code> of bodies.
   *
   * @return Returns the <code>ArrayList</code> of bodies.
   */
  public static ArrayList<Body> getBodyArray() {
    return bodyArray;
  }

  /**
   * Gets the initial boundaries for the simulation view. Equal th=o the furthest distance from
   * the origin any one body starts at.
   *
   * @return Returns the initial boundaries for the view.
   */
  public static double getInitBounds() {
    return initBounds;
  }

  /**
   * Gets the duration of the simulation. This variable is increased each time the physics are
   * updated.
   *
   * @return Returns the simulation duration.
   */
  public static long getDuration() {
    return duration;
  }

  /**
   * Calculates the gravitational pull between this body and another body. Uses their relative
   * positions and masses as well as the gravitational constant to calculate this. Does not
   * calculate for a comparison between a body and itself.
   *
   * @param body  main body
   * @param other other body
   * @return Returns the gravitational force between the two bodies
   */
  private static Vector3D findGravityForce(Body body, Body other) {
    if (body.getId() != other.getId()) {
      double r = body.getPosition().distanceTo(other.getPosition());
      double f = Setup.getGravity() * ((body.getMass() * other.getMass()) / Math.pow(r, 2));
      Vector3D angle = body.getPosition().angleTo(other.getPosition());
      return angle.scaleVector(f);
    }
    return new Vector3D();
  }
}<|MERGE_RESOLUTION|>--- conflicted
+++ resolved
@@ -81,21 +81,14 @@
    *
    * @param fps current average fps
    */
-<<<<<<< HEAD
-  public static void updateBodies(int realMillis, double fps) {
-    //Sets the number of physics repetitions and the length in milliseconds of each rep.
-    int reps = realMillis * SPEEDS[timeScale];
-=======
   public static void updateBodies(double fps) {
     double realMillis = 1000 / fps;
     int reps = (int) (realMillis * SPEEDS[timeScale]);
->>>>>>> 1f7ec4a8
     double repMillis = 1;
     if (timeScale > scaleLimit) {
       reps = (int) (realMillis * SPEEDS[scaleLimit]);
       repMillis = (double) SPEEDS[timeScale] / SPEEDS[scaleLimit];
     }
-    //Calculates the physics and gravity for each body.
     while (reps > 0) {
       for (Body body : bodyArray) {
         body.gravityForces.clear();
